--- conflicted
+++ resolved
@@ -33,711 +33,6 @@
 ***********************************************************************
 ***********************************************************************
 
-<<<<<<< HEAD
-\page tiling_optimizer Tiling optimizers in SMAUG
-=======
-\page overview Overall execution flow
-
-When you create a model in Python, you will produce two protobuf files. The
-first describes the topology of the model: each operation in the graph, its
-input/output tensors, and the dependencies between operators. The second
-contains all the parameters to the model. These two files, plus any additional
-options, are passed to SMAUG.
-
-```
-./smaug model_topo.pb model_params.pb [additional_options]
-```
-
-SMAUG reads the protos to build the operator graph and populate the tensors
-with the provided data. Then, it tiles all the inputs to each tensor. This is
-done ahead of time because it only needs to be done once for the entire
-model.
-
-The next step is to schedule each operator in the graph for execution and run
-them. This is the first point at which simulation will differ from native
-execution. All the work done up to here has been data loading and
-preprocessing. In simulation, this part can be fast-forwarded to save time, so
-in gem5, this is run with the `AtomicCPU` model. Once tiling is complete, we
-switch to the detailed out-of-order model, which is used for the rest of the
-simulation.
-
-Scheduling consists of two levels: operator and tiling. Operator scheduling
-sorts the graph topographically and schedules different operators based on
-their data dependences. Tile scheduling determines when each tile of each
-operator will be run onto the underlying hardware. This will be discussed more
-in \ref tiling_optimizer.  During scheduling, SMAUG can take advantage of
-multi-threading and multiple accelerators to exploit data-level parallelism
-(see \ref simulation).
-
-Finally, when the model is finished, the output of the model (i.e. the last
-output tensor) is written either to a proto, a file, or stdout.
-
-\page custom_operator Building a custom operator
-
-\tableofcontents
-
-In this document, we will describe how to build a custom operator with a custom
-hardware accelerator model implementing the logic. Our custom operator will
-perform an element-wise add of two tensors.
-
-\section backends SMAUG backends
-
-A backend is a way to logically group together a set of related operators and/or
-enforce shared properties on instantiations of operators.  For example, a
-backend may logically require that operators share a common set of compute
-resources/global variables, impose the same zero-padding requirements on data,
-and more.  SMAUG ships with two backends:
-
-- Reference: reference implementations of all operators supported in
-  SMAUG. These are intended to be correct, not fast.
-- SMV: operators implementations based on the SMV chip taped out by the Harvard
-  Architecture, Circuits, and Compilers research group in 2018. These are
-  models of accelerators with 8-wide 16-bit vectorized datapaths. The SIMD
-  datapaths require data to be properly aligned first.
-
-In SMAUG, a Backend is represented as a class comprised purely of static
-functions and variables. They are defined in core/backend.h and
-core/backend.cpp. Backend classes are used as template parameters to Operator
-subclasses, so they must be statically interchangeable. Thus, all backend
-definitions must statically define the same set of functions and variables,
-which means that they must also support every operator type.
-
-After building your custom Operator, you will need to include and register the
-new operator in those files. We will discuss this more once we get to that
-step.
-
-\section operator The Operator class
-
-When SMAUG reads the model topology proto, it creates named Operator objects
-and places them in a global Workspace. Any Tensor or Operator can be
-looked up by name in the workspace. By convention, SMAUG first creates an empty
-Operator of the appropriate type with a common constructor signature, then uses
-type-specific setters to fill in all the parameters. After all operators are
-constructed, SMAUG automatically adds edges in the graph to link dependent
-operators together. For example, here is a typical operator construction
-pattern (see network_builder.cpp for more examples):
-
-\code
-ConvolutionOp<Backend>* op = Backend::createConvolutionOp(name, workspace);
-op->setWeightDims(1,2,3,4);
-op->setPadding(smaug::PaddingType::SAME);
-// Set the remaining operator parameters...
-network->addOperator(op);
-\endcode
-
-
-Note that operator constructors are invoked by a `Backend::createXXXOperator`
-function (created when registering a new operator in the backend).  Every
-Operator's constructor must accept the same two arguments: name and workspace,
-and it must invoke the parent class's constructor.
-
-More importantly, note that at construction time, we do not set or create
-tensors as parameters to operators. Instead, we set the dimensions of tensors
-and create than at a later time. Here, we provided a setter for the dimensions
-of a 4D convolution's weights - filter size (1x2x3) and number of output
-feature maps (4). But we do not set the dimensions for the input or output
-activation tensors. The dimensions of the input tensor depend on the previous
-operator in the graph, and the dimensions of the output in turn depends on the
-input. At operator construction time, these relationships are not yet known.
-
-Once all operators are constructed, how does SMAUG connect an output tensor of
-operator A to the input tensor of operator B? What happens if operator B has
-many input tensors, each of which have different meanings? The answer is that
-the base Operator class contains an ordered list of inputs and outputs. Each
-operator implementation publishes the number of inputs and outputs it has
-along with the meaning of each one (e.g. input tensor 0 represents activations
-and input tensor 1 represents weights). This ordering is reflected in to the
-Python API and encoded in the model topology proto. SMAUG uses this information
-to link operators together with the Operator::setInput and Operator::setOutput
-APIs.  This information is typically encoded as enums:
-
-\code
-enum {kInput0, kInput1, kNumInputs};
-enum {kOutput, kNumOutputs};
-\endcode
-
-Putting this all together, below is a simple example of a custom Operator that
-has no backend-specific behavior. Place this code into
-`smaug/operators/my_custom_operator.h`.
-
-\code
-#include "core/operator.h"
-#include "core/workspace.h"
-
-namespace smaug {
-
-template <typename Backend>
-class MyCustomOperator : public Operator {
- public:
-  MyCustomOperator(const std::string& name, Workspace* workspace) :
-    Operator(name, workspace) {
-      inputs.resize(kNumInputs, nullptr);
-      outputs.resize(kNumOutputs, nullptr);
-  }
-
-  void setParam1(int val) { param1 = val; }
-  void setParam2(int val) { param2 = val; }
-
-  // A required function that implements the actual Operator logic.  Leave this
-  // blank for now.
-  void run() override {}
-
-  // Optional override for testing purposes.
-  void createAllTensors() override {}
-
-  // Optional but recommended function to verify operator parameters.
-  bool validate() override {}
-
-  // An optional function to tile the input tensors.
-  void tile() override {}
-
-  enum {kInput0, kInput1, kNumInputs};
-  enum {kOutput, kNumOutputs};
-
- private:
-  int param1 = 0;
-  int param2 = 0;
-};
-
-}  // namespace smaug
-
-\endcode
-
-Now we can integrate this custom operator into SMAUG. To do so, we need
-to make a few more modifications:
-
-1. Add a new `OpType` enum for this operator to smaug/core/types.proto.
-2. Define the operator in all backends. Simply follow the existing convention
-   in backend.h and backend.cpp:
-
-   - Include the header file and forward declare the operator in backend.h.
-   - Add `DECL_CREATE_OP(MyCustomOperator)` to all backends in backend.h.
-   - Add `DEF_CREATE_OP(MyCustomOperator, Backend)` for all backends in
-     backend.cpp.
-
-3. Update network_builder.cpp to know about the new operator. This belongs in
-   `createAndAddOperator`:
-   \code
-   if (type == OpType::MyCustomOperator) {
-     auto op = Backend::createMyCustomOperator(name, workspace);
-     op->setParam1(node.param1());
-     op->setParam2(node.param2());
-     network->addOperator(op);
-   }
-   \endcode
-
-4. Add any new .cpp files to the `SRCS` variable in smaug/make/Makefile.common.
-
-In order to use your new operator in a model, you also need to add an API to
-create it in the Python API. See the Python documentation for details.
-
-\section logic Implementing the operator logic
-
-We've written the skeleton of a new custom operator, but it currently doesn't
-do anything. Our custom operator is supposed to take two tensors and add them
-elementwise.  In this section, we'll learn how to implement this.  We'll first
-write and test a CPU-only implementation (no interaction with Aladdin) to
-familiarize ourselves with SMAUG APIs.  Afterwards, we'll modify this to work
-with the gem5-Aladdin family of tools.
-
-\subsection sw_implementation Software-only implementation
-
-The first step of implementing the actual operator is to create the tensors to
-store the output. In practice, the Python API will compute shapes for all
-Tensors, and the network builder will handle creation and population of Tensor
-objects into each Operator. However, for testing purposes, we also implement a
-`createAllTensors` virtual function to do this all in a single step. For an
-elementwise add, the output tensor's shape is the same as the inputs.
-
-\code
-void createAllTensors() override {
-  Tensor* output = new Tensor(name, inputs.at(Input0)->getShape());
-  output.at(kOutput) = output;
-  workspace->addTensor(output);
-}
-\endcode
-
-We should also verify that the inputs to our operator match our expectations.
-There are several common properties to validate:
-
-1. Tensor shapes.
-2. Data layout. The operator must support the order of the dimensions in which
-   the elements of the tensor are arranged.
-3. Data type. The operator implementation (which represents a hardware model)
-   must have explicit support for whatever data types are desired.
-
-In our example, an elementwise addition requires that the two input tensors be
-of the same shape, the data type to be single-precision float, but supports all
-data layouts. It doesn't matter whether the data is stored as NCHW/NHWC/NC,
-because the operation is elementwise.
-
-This validation is provided by a `validate` API which runs after the network is
-fully constructed:
-
-\code
-bool validate() override {
-  Tensor* input0 = getInput(kInput0);
-  Tensor* input1 = getInput(kInput1);
-  return (input0.getShape() == input1.getShape() ||
-          input0.getDataType() != DataType::Float32 ||
-          input1.getDataType() != DataType::Float32);
-}
-\endcode
-
-Now, we can write the `run` function which implements the operator's function
-itself.
-
-\code
-
-void elementwise_add(float* input0, float* input1, float* output, int size) {
-  for (int i = 0; i < size; i++) {
-    output[i] = input0[i] + input1[i];
-  }
-}
-
-void run() override {
-  Tensor* input0 = getInput(kInput0);
-  Tensor* input1 = getInput(kInput1);
-  Tensor* output = getOutput(kInput1);
-
-  // Get handles to the actual underlying data storage. This performs a
-  // dynamic_cast to the specified data type, which we verified is safe inside
-  // validate().
-  float* input0Data = input0->data<float>();
-  float* input1Data = input1->data<float>();
-  float* outputData = output->data<float>();
-
-  elementwise_add(input0Data, input1Data, outputData, output.getShape().size());
-}
-\endcode
-
-\subsection testing Test it out
-
-With the implementation complete, let's try it out with a unit test. SMAUG uses
-the Catch2 framework for unit testing, and the `SmaugTest` fixture provides a
-range of useful testing utilities. Open up a new cpp file
-(my_custom_operator_test.cpp):
-
-\code
-#include "catch.hpp"
-#include "smaug/core/backend.h"
-#include "smaug/core/tensor.h"
-#include "smaug/core/smaug_test.h"
-#include "smaug/operators/my_custom_operator.h"
-
-using namespace smaug;
-
-TEST_CASE_METHOD(SmaugTest, MyCustomOperator) {
-  // DataLayout::NC is a simple 2D layout, where N = batches and C = a column
-  // of data.
-  TensorShape shape(1, 10, DataLayout::NC);
-  Tensor* input0 = new Tensor("tensor0", shape);
-  // Allocate the memory for a 1x10 array of floats.
-  input0->allocateStorage<float>();
-  // Add some testing data.
-  input0->fillData<float>({1,2,3,4,5,6,7,8,9,10});
-  workspace()->addTensor(input0);
-
-  // Repeat this for a second input tensor.
-  Tensor* input1 = new Tensor("tensor1", shape);
-  input1->allocateStorage<float>();
-  input1->fillData<float>({2,3,4,5,6,7,8,9,10,11});
-  workspace()->addTensor(input1);
-
-  // Create the operator and fill it with our tensors.
-  using TestOp = MyCustomOperator<ReferenceBackend>;
-  auto op = new TestOp("eltwise_add", workspace());
-  op->setInput(input0, TestOp::kInputs0);
-  op->setInput(input1, TestOp::kInputs1);
-  op->createAllTensors();
-  // Allocates memory for all the output tensors created by createAllTensors.
-  allocateAllTensors(op);
-
-  op->run();
-
-  // Compare the output of the operator against expected values.
-  std::vector<float> expected_output = {3,5,7,9,11,13,15,17,19,21};
-  Tensor* output = op->getOutput(TestOp::kOutput);
-  // This performs an approximate comparison between the tensor's output and
-  // the expected values.
-  verifyOutputs(output, expected_output);
-}
-
-\endcode
-
-Add your new test to the `TESTS` variable in `make/Make.common`. Then build the
-unit tests with `make tests` and run
-`./smaug/operators/my_custom_operator_test`.
-
-\subsection hw_implementation Hardware-accelerated implementation
-
-Now that our software-only implementation is working, we are going to adapt it
-to serve as an Aladdin model for a hardware accelerator. This is a multi-step
-process:
-
-1. Select the design parameters for your accelerator memory system. In
-   particular, how much local scratchpad space will the accelerator have to
-   work with?
-2. Based on the answer to #1, tile your input and output tensors so that they
-   fit within the allocated scratchpad space.
-3. Write a scheduler function to iterate over each of the tiles, copying data
-   into/out of the local accelerator scratchpad space, and running the operator
-   function. This is also commonly known as writing a loop nest.
-4. Use the provided gem5-Aladdin APIs to copy data and invoke the kernel
-   function, so that during simulation, the simulator will invoke the Aladdin
-   accelerator instead of running the function on the CPU.
-5. Adapt the accelerated function (also called the kernel function) so that it
-   can be traced by LLVM-Tracer, the LLVM-based instrumentation tool that
-   generates the Aladdin dynamic trace.
-
-\subsubsection design Accelerator design parameters
-
-Accelerators have a limited amount of local memory that can be directly
-accessed. When offloading work to an accelerator, any data it needs must be
-copied into this local memory first before computation can begin. If the input
-data is larger than this local memory, that data must be tiled into smaller
-pieces that can fit.  How much memory to allocate is a design tradeoff between
-performance and hardware cost. This is a tradeoff that SMAUG can help
-researchers investigate for a particular workload.
-
-A piece of accelerator-local memory is represented in SMAUG as a global array
-that is only accessed within the accelerated function. These are typically
-declared under the appropriate namespaces in backend.h and defined in
-backend.cpp. For example, the SMV backend has three scratchpads (`spad0`,
-`spad1`, and `spad2`). `spad0` and `spad1` are typically used for inputs, while
-`spad2` is used for outputs, but this is merely a convention.
-
-For our custom operator, let's add two scratchpads to the Reference backend.
-Open up backend.cpp and add two array definitions as shown below. Also, add
-a unique integer ID for this custom operator. We'll use it later when invoking
-the accelerator in simulation.
-
-\code
-namespace ref {
-// This is all existing code...
-const unsigned kConvolutionHw = 0x0001;
-const unsigned kInnerProductHw = 0x0002;
-const unsigned kEltwiseOpHw = 0x0003;
-const unsigned kBatchNormHw = 0x0004;
-const unsigned kPoolingHw = 0x0005;
-
-// Define our new scratchpads here.
-int kSpadSize;
-float* spad0;
-float* spad1;
-
-// Add a unique ID for our accelerator HW. This will be used to invoke the
-// accelerator during simulation.
-const unsigned kMyCustomOperatorHw = 0x00006;
-}  // namespace ref
-\endcode
-
-Then, open up backend.h and add extern declarations for them:
-
-\code
-namespace ref {
-// This is all existing code...
-extern const unsigned kConvolutionHw;
-extern const unsigned kInnerProductHw;
-extern const unsigned kEltwiseOpHw;
-extern const unsigned kBatchNormHw;
-extern const unsigned kPoolingHw;
-
-// Declare our two new global arrays and accelerator IDs here.
-extern int kSpadSize;
-extern float* spad0;
-extern float* spad1;
-extern const unsigned kMyCustomOperatorHw;
-}  // namespace ref
-\endcode
-
-We need to allocate memory for these new arrays before they can be used. By
-this point, you should have picked a scratchpad size. Let's say you picked
-32KB. In backend.h, modify `ReferenceBackend` like so:
-
-\code
-class ReferenceBackend {
-  static int SpadSize() { return ref::kSpadSize; }
-  static void initGlobals() {
-    ref::kSpadSize = 32*1024;  // Replace with your actual value.
-    ref::spad0 = (float*) malloc_aligned(ref::kSpadSize);
-    ref::spad1 = (float*) malloc_aligned(ref::kSpadSize);
-  }
-  static void freeGlobals() {
-    free(ref::spad0);
-    free(ref::spad1);
-  }
-}
-\endcode
-
-Your accelerator-local scratchpads have now been correctly configured. We will
-modify our kernel function to use these shortly.
-
-\subsubsection tutorial_tiling Tile your Tensors
-
-Writing logic to correctly tile your tensors can be tricky. There are lots of
-corner cases and special features of the data that must be taken into account
-so that the accelerator can still compute the correct output with partial data.
-To ease this, SMAUG provides a library of useful tiling functionality that you
-can reuse. For more information on the SMAUG tiling optimizer design,
-refer to \ref tiling_optimizer.
-
-Fortunately, tiling a tensor for an elementwise operator is the easiest kind of
-tiling there is - no need to consider data reuse, striding, etc. We simply need
-to break up the two input tensors and output tensor into equal sized pieces
-which maximize the use of the local scratchpads. This can be accomplished with
-just a few lines of code in `my_custom_operator.h` by overriding the `tile()`
-function and calling the smaug::generateTiledTensorPerBatchNC function. The
-result will be an array of TiledTensor objects. A TiledTensor represents a
-spatially ordered collection of Tensor objects, each containing a copy of a
-slice of data from an underlying Tensor.
-
-\code
-#include <array>
-#include "core/tensor_utils.h"
-
-class MyCustomOperator {
- /* Existing code... */
- public:
-  void tile() override {
-    auto inputs0 = getInput(kInput0);
-    auto inputs1 = getInput(kInput1);
-    auto outputs = getOutput(kOutput);
-    // The simplest tiling strategy is to tile per batch. Each tile will have a
-    // size of at most 1 x maxTileSize.
-    int maxTileSize =
-            std::min(ReferenceBackend::SpadSize() / inputs0->getDataTypeSize(),
-                      inputs0->getShape().storageSize());
-    TensorShape tileShape(
-             { 1, maxTileSize }, DataLayout::NC, ReferenceBackend::Alignment);
-    // The final bool parameter specifies whether to copy the data from the
-    // source tensor into each of its tiles. Obivously, we want to do this for the
-    // input tensors, but the output tensor is empty, so there's no need to
-    // waste time on that.
-    tiledTensors[0] = generateTiledTensorPerBatchNC(inputs0, tileShape, this, true);
-    tiledTensors[1] = generateTiledTensorPerBatchNC(inputs1, tileShape, this, true);
-    tiledTensors[2] = generateTiledTensorPerBatchNC(outputs, tileShape, this, false);
-  }
-
- private:
-  // Because tensor tiling is done at the start of the program (before the
-  // operator starts running), these tiles need to be stored in memory for use
-  // later.
-  std::array<TiledTensor, 3> tiledTensors;
-}
-\endcode
-
-\subsubsection executor Modify run() to loop over all our tiles
-
-This part is straightforward. Iterate over each of the tensor tiles and run the
-`elementwise_add` function on their contents. Finally, flatten the tiled output
-tensor back into a single one. Since this is an elementwise operation, there is no
-need to consider data reuse, so a simple for loop will do. For more complex
-operators in which data reuse is a critical factor to optimize for, changing
-the order of iteration along the dimensions may greatly affect performance.
-
-\code
-void run() override {
-  TiledTensor& input0 = tiledTensors[kInput0];
-  TiledTensor& input1 = tiledTensors[kInput1];
-  TiledTensor& output = tiledTensors[kOutput];
-
-  for (int i = 0; i < input0.size(); i++) {
-    Tensor* input0Tile = input0.getTileWithData(i);
-    Tensor* input1Tile = input1.getTileWithData(i);
-    Tensor* outputTile = output.getTileWithData(i);
-
-    // Get handles to the actual underlying data storage. This performs a
-    // dynamic_cast to the specified data type, which we verified is safe inside
-    // validate().
-    float* input0Data = input0Tile->data<float>();
-    float* input1Data = input1Tile->data<float>();
-    float* outputData = outputTile->data<float>();
-    elementwise_add(input0Data, input1Data, outputData, outputTile.getShape().size());
-  }
-  // The results of the elementwise_add are stored in the tiled tensor. We need
-  // to merge the data from the individual tiles back into a single contiguous
-  // Tensor.
-  flattenTiledTensor(tiledTensors[kOutput], outputs);
-}
-\endcode
-
-As usual, let's add a unit test to verify that this implementation is correct.
-We need to ensure that our inputs are larger than the scratchpads we created in
-order for tiling to make any meaningful change. Add this code to your existing
-unit test.
-
-\code
-// A function to fill the tensor with a sequence of monotonically increasing
-// data, starting from 0. Note that this is ONLY advised for elementwise/unary
-// operators in which we don't care about data in specific dimensions.
-void fillTensorWithSequentialFloat32Data(Tensor* tensor) {
-  float32* data = tensor->data<float>();
-  for (int i = 0; i < tensor->getShape().getStorageSize(); i++) {
-    data[i] = i;
-  }
-}
-
-TEST_CASE_METHOD(SmaugTest, MyCustomOperatorWithTiling) {
-  // With float32 elements, this will occupy 128KB, which should create four
-  // tiles per tensor.
-  TensorShape shape(8, 4096, DataLayout::NC);
-  Tensor* input0 = new Tensor("tensor0", shape);
-  Tensor* input1 = new Tensor("tensor1", shape);
-  workspace()->addTensor(input0);
-  workspace()->addTensor(input1);
-
-  // Create the operator and fill it with our tensors.
-  using TestOp = MyCustomOperator<ReferenceBackend>;
-  auto op = new TestOp("eltwise_add", workspace());
-  op->setInput(input0, TestOp::kInputs0);
-  op->setInput(input1, TestOp::kInputs1);
-  // This will handle creating/allocating storage/filling data into all the
-  // input tensors.
-  createAndFillTensorsWithData(op, &fillTensorWithSequentialFloat32Data);
-  // Compute the expected output.
-  std::vector<float> expected_output(8*4096, 0);
-  for (int i = 0; i < expected_output.size(); i++) {
-    expected_output[i] = 2*i;
-  }
-
-  op->tile();
-  op->run();
-
-  Tensor* output = op->getOutput(kOutput);
-  verifyOutputs(output, expected_output);
-}
-\endcode
-
-\subsubsection gem5_aladdin_apis Use gem5-Aladdin APIs to copy data and invoke the kernel
-
-From the perspective of the `elementwise_add` function, we've been writing our
-code as if it could directly access the contents of the `input0`, `input1`, and
-`output` arrays. These are pointers into *host* memory.  But if it's
-representing a block of hardware, and the hardware can only access local
-scratchpads, we need to copy the contents of the host memory into the
-scratchpads. In gem5-Aladdin, this is accomplished with special functions:
-`dmaLoad` and `dmaStore`. They work just like regular calls to `memcpy`,
-except LLVM-Tracer will recognize this call as a special function call and have
-Aladdin handle it appropriately. This is handled as follows:
-
-\code
-// By convention, we prefix all pointers into host memory with "host_".
-void elementwise_add(float* host_input0, 
-                     float* host_input1, 
-                     float* host_output, 
-                     float* spad0, 
-                     float* spad1, 
-                     int size) {
-  // Copy input data from host_inputN to spadN. The first argument to dmaLoad
-  // or dmaStore is always the destination.
-  dmaLoad(spad0, host_input0, size);
-  dmaLoad(spad1, host_input1, size);
-  for (int i = 0; i < size; i++) {
-    // Accumulate the data from spad0 into spad1.
-    // NOTE: This could be optimized more if we had three scratchpads instead
-    // of two. This would be a great exercise for the reader :)
-    spad1[i] += spad0[i];
-  }
-  // Copy output data from spad1 back to the host.
-  dmaStore(host_output, spad1, size);
-}
-\endcode
-
-Next, for simulation, we need to set up a TLB page mapping for all host
-memory accessed by the accelerator, so that the `dmaLoad`/`dmaStore` functions
-can load the correct data into the scratchpads. This is done with the
-`mapArrayToAccelerator` API.
-
-Finally, we need to update the call to `elementwise_add` and wrap it with the
-`invokeKernel` function, so that in simulation, gem5-Aladdin will
-know to fire up the hardware accelerator model instead of just running the
-kernel function on the CPU.
-
-\code
-#include "smaug/operators/common.h"
-
-void run() override {
-  TiledTensor& input0 = tiledTensors[kInput0];
-  TiledTensor& input1 = tiledTensors[kInput1];
-  TiledTensor& output = tiledTensors[kOutput];
-
-  for (int i = 0; i < input0.size(); i++) {
-    Tensor* input0Tile = input0.getTileWithData(i);
-    Tensor* input1Tile = input1.getTileWithData(i);
-    Tensor* outputTile = output.getTileWithData(i);
-
-    // Get handles to the actual underlying data storage. This performs a
-    // dynamic_cast to the specified data type, which we verified is safe inside
-    // validate().
-    float* input0Data = input0Tile->data<float>();
-    float* input1Data = input1Tile->data<float>();
-    float* outputData = outputTile->data<float>();
-    input size = outputTile.getShape().size();
-
-    // Set up the TLB mappings.
-    mapArrayToAccelerator(
-            ref::kMyCustomOperatorHw,  // The accelerator ID this TLB mapping is for.
-            "host_input0",             // The name of the function argument in the kernel function.
-            input0Data,                // The pointer to the data.
-            size                       // The size of the TLB mapping
-   );
-    mapArrayToAccelerator(
-            ref::kMyCustomOperatorHw, "host_input1"
-            input1Data, size);
-    mapArrayToAccelerator(
-            ref::kMyCustomOperatorHw, "host_output"
-            outputData, size);
-
-
-    // Wrap the call to elementwise_add with invokeKernel.
-    invokeKernel(ref::kMyCustomOperatorHw,  // our accelerator ID
-                 elementwise_add, // if not simulating, the function to call
-                 // All of the function call arguments.
-                 input0Data,
-                 input1Data,
-                 outputData,
-                 ref::spad0,
-                 ref::spad1,
-                 outputTile.getShape().size());
-  }
-  // The results of the elementwise_add are stored in the tiled tensor. We need
-  // to merge the data from the individual tiles back into a single contiguous
-  // Tensor.
-  flattenTiledTensor(tiledTensors[kOutput], outputs);
-}
-\endcode
-
-\subsubsection llvm_tracer Make the kernel function traceable with LLVM-Tracer
-
-LLVM-Tracer is the instrumentation tool that we will use to generate a dynamic
-execution trace for Aladdin to consume.  It is only compatible with
-instrumenting C code, not C++, but it can ignore any code with C++ linkage that
-it sees. This allows us to write in C++ for the vast majority of our code,
-dropping down into C only for the few kernel functions representing the
-hardware accelerators.
-
-Adapt our code for use with LLVM-Tracer is simple: just surround the kernel
-function in an `extern "C"` block.
-
-\code
-#ifdef __cplusplus
-extern "C" {
-#endif
-
-void elementwise_add(/*...*/) { /* code ... */ }
-
-#ifdef __cplusplus
-}
-#endif
-\endcode
-
-Build your code, make sure it all compiles, and voila! We are ready to generate
-our trace, set up the simulator configuration files, and start simulating our
-first operator!
-
->>>>>>> 351663e2
-
 \page simulation SMAUG in simulation
 
 */
