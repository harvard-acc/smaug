#include <fcntl.h>
#include <fstream>
#include <iostream>

#include <google/protobuf/io/zero_copy_stream_impl.h>
#include <google/protobuf/text_format.h>

#include "smaug/core/backend.h"
#include "smaug/core/graph.pb.h"
#include "smaug/core/network.h"
#include "smaug/core/network_builder.h"
#include "smaug/core/node.pb.h"
#include "smaug/core/tensor.h"
#include "smaug/core/tensor.pb.h"
#include "smaug/core/types.pb.h"
#include "smaug/core/workspace.h"
#include "smaug/operators/batch_norm_op.h"
#include "smaug/operators/common.h"
#include "smaug/operators/concat_op.h"
#include "smaug/operators/control_flow_ops.h"
#include "smaug/operators/convolution_op.h"
#include "smaug/operators/data_op.h"
#include "smaug/operators/depthwise_convolution_op.h"
#include "smaug/operators/eltwise_add_op.h"
#include "smaug/operators/eltwise_mul_op.h"
#include "smaug/operators/elu_op.h"
#include "smaug/operators/greater_op.h"
#include "smaug/operators/inner_product_op.h"
#include "smaug/operators/less_op.h"
#include "smaug/operators/padding_op.h"
#include "smaug/operators/pooling_op.h"
#include "smaug/operators/relu_op.h"
#include "smaug/operators/reorder_op.h"
#include "smaug/operators/repeat_op.h"
#include "smaug/operators/reshape_op.h"
#include "smaug/operators/sigmoid_op.h"
#include "smaug/operators/smv/smv_batch_norm_op.h"
#include "smaug/operators/smv/smv_convolution_op.h"
#include "smaug/operators/smv/smv_eltwise_add_op.h"
#include "smaug/operators/smv/smv_eltwise_mul_op.h"
#include "smaug/operators/smv/smv_elu_op.h"
#include "smaug/operators/smv/smv_greater_op.h"
#include "smaug/operators/smv/smv_inner_product_op.h"
#include "smaug/operators/smv/smv_less_op.h"
#include "smaug/operators/smv/smv_pooling_op.h"
#include "smaug/operators/smv/smv_relu_op.h"
#include "smaug/operators/smv/smv_sigmoid_op.h"
#include "smaug/operators/smv/smv_softmax_op.h"
#include "smaug/operators/smv/smv_tanh_op.h"
#include "smaug/operators/softmax_op.h"
#include "smaug/operators/split_op.h"
#include "smaug/operators/tanh_op.h"
#include "smaug/utility/debug_stream.h"
#include "smaug/utility/utils.h"

using namespace smaug;
using namespace std;

ActivationInfo getActivationInfo(const ActivationParams& params) {
    ActivationInfo actInfo;
    OpType opType = params.activation();
    switch (opType) {
        case OpType::ReLU:
            actInfo.function = activation_type::RELU;
            break;
        case OpType::LReLU:
            actInfo.function = activation_type::LRELU;
            actInfo.params.slope = params.lrelu_params().slope();
            break;
        case OpType::ELU:
            actInfo.function = activation_type::ELU;
            actInfo.params.alpha = params.elu_params().alpha();
            break;
        case OpType::SELU:
            actInfo.function = activation_type::SELU;
            actInfo.params.alpha = params.elu_params().alpha();
            actInfo.params.lambda = params.elu_params().lambda_param();
            break;
        case OpType::Tanh:
            actInfo.function = activation_type::TANH;
            break;
        case OpType::HardTanh:
            actInfo.function = activation_type::HARD_TANH;
            actInfo.params.min = params.hard_tanh_params().min();
            actInfo.params.max = params.hard_tanh_params().max();
            break;
        case OpType::Sigmoid:
            actInfo.function = activation_type::SIGMOID;
            break;
        case OpType::Softmax:
            actInfo.function = activation_type::SOFTMAX;
        default:
            actInfo.function = activation_type::NO_ACTIVATION;
    }
    return actInfo;
}

// Create an operator by deserializing a node in the graph, and add it to the
// network.
template <typename Backend>
static void createAndAddOperator(const NodeProto& node,
                                 const TensorDataArray& tensorDataArray,
                                 HostMemoryAccessPolicy memPolicy,
                                 Network* network,
                                 Workspace* workspace) {
    const std::string& name = node.name();
    OpType type = node.op();

    dout(0) << "Adding " << name << " (" << OpType_Name(type) << ").\n";

    if (type == OpType::Data) {
        // Find the tensor data from the tensor data array.
        TensorData tensorData;
        for (int i = 0; i < tensorDataArray.data_array_size(); i++) {
            if (tensorDataArray.data_array(i).name() ==
                node.input_tensors(0).name()) {
                tensorData = tensorDataArray.data_array(i);
                break;
            }
        }
        auto inputTensor = workspace->addTensor(
                new Tensor(node.input_tensors(0), tensorData));
        auto inputTensorOp = Backend::createDataOp(name, workspace);
        inputTensorOp->setData(inputTensor);
        network->addOperator(inputTensorOp);
    } else if (type == OpType::Convolution3d ||
               type == OpType::ConvolutionDepthwise) {
        ConvolutionOp<Backend>* op;
        if (type == OpType::Convolution3d)
            op = Backend::createConvolutionOp(name, workspace);
        else
            op = Backend::createDepthwiseConvolutionOp(name, workspace);
        assert(node.input_tensors_size() == 2);
        const TensorProto& filterTensorProto = node.input_tensors(1);
        const TensorShapeProto& shapeProto = filterTensorProto.shape();
        assert(shapeProto.dims_size() == 4);
        if (shapeProto.layout() == NCHW) {
            op->setWeightDims(
                    shapeProto.dims(2), shapeProto.dims(3), shapeProto.dims(0));
        } else {
            op->setWeightDims(
                    shapeProto.dims(1), shapeProto.dims(2), shapeProto.dims(0));
        }
        const ConvParams& convParams = node.params().conv_params();
        assert(convParams.stride_size() == 2);
        op->setStride(convParams.stride(0), convParams.stride(1));
        op->setPadding(convParams.padding());
        op->setActivation(getActivationInfo(node.params().act_params()));
        network->addOperator(op);
    } else if (type == OpType::MaxPooling || type == OpType::AveragePooling) {
        PoolingOp<Backend>* op;
        if (type == MaxPooling)
            op = Backend::createMaxPoolingOp(name, workspace);
        else
            op = Backend::createAvgPoolingOp(name, workspace);
        const PoolParams& poolParams = node.params().pool_params();
        assert(poolParams.stride_size() == 2);
        assert(poolParams.pool_size_size() == 2);
        op->setPoolingSize(poolParams.pool_size(0), poolParams.pool_size(1));
        op->setPoolingStride(poolParams.stride(0), poolParams.stride(1));
        network->addOperator(op);
    } else if (type == OpType::InnerProduct) {
        auto op = Backend::createInnerProductOp(name, workspace);
        assert(node.input_tensors_size() == 2);
        const TensorProto& weightTensorProto = node.input_tensors(1);
        if (weightTensorProto.shape().layout() == NC)
            op->setNumOutputs(weightTensorProto.shape().dims(0));
        else
            op->setNumOutputs(weightTensorProto.shape().dims(1));
        op->setActivation(getActivationInfo(node.params().act_params()));
        network->addOperator(op);
    } else if (type == OpType::Reorder) {
        DataLayout srcLayout = node.input_tensors(0).shape().layout();
        DataLayout targetLayout = node.output_tensors(0).shape().layout();
        ReorderOp<Backend>* op;
        if (node.input_tensors(0).shape().dims_size() == 4 &&
            (targetLayout == NC || targetLayout == CN)) {
            op = Backend::createFlattenOp(name, workspace);
        } else {
            op = Backend::createReorderOp(name, workspace);
            op->setTargetLayout(node.output_tensors(0).shape().layout());
        }
        network->addOperator(op);
    } else if (type == OpType::Concat) {
        auto op = Backend::createConcatOp(name, workspace);
        op->setNumInputs(node.input_tensors_size());
        op->setConcatAxis(node.params().concat_params().concat_axis());
        network->addOperator(op);
    } else if (type == OpType::Split) {
        auto op = Backend::createSplitOp(name, workspace);
        int axis = node.params().split_params().split_axis();
        std::vector<int> splits;
        for (const auto& tensor : node.output_tensors())
            splits.push_back(tensor.shape().dims(axis));
        op->setSplits(splits);
        op->setSplitAxis(axis);
        network->addOperator(op);
    } else if (type == OpType::Reshape) {
        auto op = Backend::createReshapeOp(name, workspace);
        const TensorShapeProto& shapeProto = node.output_tensors(0).shape();
        std::vector<int> shape(
                shapeProto.dims().begin(), shapeProto.dims().end());
        DataLayout layout = shapeProto.layout();
        op->setShape(shape, layout);
        network->addOperator(op);
    } else if (type == OpType::Repeat) {
        auto op = Backend::createRepeatOp(name, workspace);
        const TensorShapeProto& inputShape = node.input_tensors(0).shape();
        const TensorShapeProto& outputShape = node.output_tensors(0).shape();
        std::vector<int> multiples;
        for (int i = 0; i < inputShape.dims_size(); i++)
            multiples.push_back(outputShape.dims(i) / inputShape.dims(i));
        op->setMultiples(multiples);
        network->addOperator(op);
    } else if (type == OpType::BatchNorm) {
        auto op = Backend::createBatchNormOp(name, workspace);
        op->setActivation(getActivationInfo(node.params().act_params()));
        network->addOperator(op);
    } else if (type == OpType::EltwiseAdd) {
        auto op = Backend::createEltwiseAddOp(name, workspace);
        network->addOperator(op);
    } else if (type == OpType::EltwiseMul) {
        auto op = Backend::createEltwiseMulOp(name, workspace);
        network->addOperator(op);
    } else if (type == OpType::Less) {
        auto op = Backend::createLessOp(name, workspace);
        network->addOperator(op);
    } else if (type == OpType::LessEqual) {
        auto op = Backend::createLessEqualOp(name, workspace);
        network->addOperator(op);
    } else if (type == OpType::Greater) {
        auto op = Backend::createGreaterOp(name, workspace);
        network->addOperator(op);
    } else if (type == OpType::GreaterEqual) {
        auto op = Backend::createGreaterEqualOp(name, workspace);
        network->addOperator(op);
    } else if (type == OpType::Switch) {
        auto op = Backend::createSwitchOp(name, workspace);
        network->addOperator(op);
    } else if (type == OpType::Merge) {
        auto op = Backend::createMergeOp(name, workspace);
        op->setNumInputs(node.input_tensors_size());
        network->addOperator(op);
    } else if (type == OpType::ReLU) {
        auto op = Backend::createReluOp(name, workspace);
        network->addOperator(op);
    } else if (type == OpType::LReLU) {
        // TODO: Add parameter to enable customization of this behavior.
        auto op = Backend::createReluOp(name, workspace);
        op->setSlope(0.1);
        network->addOperator(op);
    } else if (type == OpType::ELU) {
        auto op = Backend::createEluOp(name, workspace);
        network->addOperator(op);
    } else if (type == OpType::SELU) {
        auto op = Backend::createSeluOp(name, workspace);
        network->addOperator(op);
    } else if (type == OpType::Sigmoid) {
        auto op = Backend::createSigmoidOp(name, workspace);
        network->addOperator(op);
    } else if (type == OpType::Softmax) {
        auto op = Backend::createSoftmaxOp(name, workspace);
        network->addOperator(op);
    } else if (type == OpType::Tanh) {
        auto op = Backend::createTanhOp(name, workspace);
        network->addOperator(op);
<<<<<<< HEAD
    } else if (type == OpType::Padding) {  // how to set this
        auto op = Backend::createPaddingOp(name, workspace);
        // op->setParam1(node.param1());   // not sure if we need this.
=======
    } else if (type == OpType::Padding) {
        auto op = Backend::createPaddingOp(name, workspace);
        op->setPaddingSize(node.params().padding_params().padding_size());
>>>>>>> e54f53d5
        network->addOperator(op);
    } else if (type == OpType::HardTanh) {
        auto op = Backend::createHardTanhOp(name, workspace);
        network->addOperator(op);
    } else if (type == OpType::UnknownOp) {
        assert(false && "Invalid operator type!");
    }

    Operator* op = network->getOperator(name);
    // Set the sampling info for the operator if it supports sampling.
    if (op->isSamplingSupported())
        op->setSamplingInfo(network->getSamplingInfo());
    // Set the memory access types for the operator's data.
    if (memPolicy == HostMemoryAccessPolicy::AllDma) {
        op->setInputsMemType(MemoryType::dma);
        op->setWeightsMemType(MemoryType::dma);
        op->setOutputsMemType(MemoryType::dma);
    } else if (memPolicy == HostMemoryAccessPolicy::AllAcp) {
        op->setInputsMemType(MemoryType::acp);
        op->setWeightsMemType(MemoryType::acp);
        op->setOutputsMemType(MemoryType::acp);
    } else if (memPolicy == HostMemoryAccessPolicy::AllCache) {
        op->setInputsMemType(MemoryType::cache);
        op->setWeightsMemType(MemoryType::cache);
        op->setOutputsMemType(MemoryType::cache);
    } else if (memPolicy == HostMemoryAccessPolicy::AllAcpWithDmaForWeights) {
        op->setInputsMemType(MemoryType::acp);
        op->setWeightsMemType(MemoryType::dma);
        op->setOutputsMemType(MemoryType::acp);
    } else if (memPolicy == HostMemoryAccessPolicy::UnknownMemoryPolicy) {
        assert(false && "Invalid host memory access policy!");
    }

    // Create the output tensors and allocate storage for them.
    // TODO: The tensor storage allocation can be deferred until scheduling
    // time, which can benefit future control flow operators because the untaken
    // branch of the control flow will not have that memory allocated and
    // filled.
    for (int i = 0; i < op->getOutputs().size(); i++) {
        if (!op->getOutput(i)) {
            const TensorProto& tensorProto = node.output_tensors(i);
            Tensor* output = workspace->addTensor(
                    new Tensor(tensorProto.name(), tensorProto.shape()));
            output->allocateStorage(tensorProto.data_type());
            op->setOutput(output, i);
        }
    }
}

// Create the network by deserializing the graph stored in the
// protobuf model.
template <typename Backend>
static Network* createNetworkFromProto(const GraphProto& graphProto,
                                       const TensorDataArray& tensorDataArray,
                                       SamplingInfo& sampling,
                                       Workspace* workspace) {
    Network* network = new Network(graphProto.name());
    network->setSamplingInfo(sampling);
    for (int i = 0; i < graphProto.nodes_size(); i++) {
        const NodeProto& node = graphProto.nodes(i);
        createAndAddOperator<Backend>(node,
                                      tensorDataArray,
                                      graphProto.mem_policy(),
                                      network,
                                      workspace);
    }

    // Now every operator has been added into the network, we can connect them
    // together by adding edges in the graph view of the network.
    for (int i = 0; i < graphProto.nodes_size(); i++) {
        const NodeProto& node = graphProto.nodes(i);
        Operator* op = network->getOperator(node.name());
        for (int i = 0; i < node.parents_size(); i++) {
            std::string inputOpName = node.parents(i);
            int srcTensorIdx = node.src_tensors_indices(i);
            Operator* inputOp = network->getOperator(inputOpName);
            network->addEdge(inputOp, op, { srcTensorIdx, i });
        }
    }

    // Flowing through the graph edges (by doing a topological sort), we forward
    // the output tensors of each operator (aka node) to its children.
    const Graph& graph = network->getGraph();
    EdgeNameMap edges = get(boost::edge_name, graph);
    std::list<Vertex> vertices;
    boost::topological_sort(graph, std::front_inserter(vertices));
    for (auto v : vertices) {
        Operator* op = get(boost::vertex_op, graph, v);
        const std::vector<TensorBase*>& outputs = op->getOutputs();
        out_edge_iter outEdgeIt, outEdgeEnd;
        int srcIdx, destIdx;
        for (boost::tie(outEdgeIt, outEdgeEnd) = out_edges(v, graph);
             outEdgeIt != outEdgeEnd;
             ++outEdgeIt) {
            Vertex childVertex = target(*outEdgeIt, graph);
            Operator* child = get(boost::vertex_op, graph, childVertex);
            const TensorIndices& indices = edges[*outEdgeIt];
            child->setInput(op->getOutput(indices.srcIdx), indices.destIdx);
        }
    }

    return network;
}

Network* smaug::buildNetwork(const std::string& modelTopo,
                             const std::string& modelParams,
                             SamplingInfo& sampling,
                             Workspace* workspace) {
    // Parse the network topology from the protobuf text file.
    GraphProto graph;
    int modelTopoDescriptor = open(modelTopo.c_str(), O_RDONLY);
    if (modelTopoDescriptor < 0) {
        cout << modelTopo << ": network topology file not found." << endl;
        exit(1);
    }
    google::protobuf::io::FileInputStream modelTopoInput(modelTopoDescriptor);
    if (!google::protobuf::TextFormat::Parse(&modelTopoInput, &graph)) {
        cout << "Failed to parse the network topology file!" << endl;
        exit(1);
    }
    // Parse the network parameters from the protobuf binary file.
    TensorDataArray tensorDataArray;
    fstream modelParamsFile(modelParams, ios::in | ios::binary);
    if (!modelParamsFile) {
        cout << modelParams << ": network parameters file not found." << endl;
        exit(1);
    } else if (!tensorDataArray.ParseFromIstream(&modelParamsFile)) {
        cout << "Failed to parse the network parameters file.\n";
        exit(1);
    }

    cout << "======================================================\n";
    cout << "      Loading the network model...\n";
    cout << "======================================================\n";
    Network* network = nullptr;
    if (graph.backend() == ReferenceBackend::Name) {
        network = createNetworkFromProto<ReferenceBackend>(
                graph, tensorDataArray, sampling, workspace);
    } else if (graph.backend() == SmvBackend::Name) {
        network = createNetworkFromProto<SmvBackend>(
                graph, tensorDataArray, sampling, workspace);
    } else {
        assert(false && "Unknown backend!");
    }

    cout << "======================================================\n";
    cout << "      Summary of the network.\n";
    cout << "======================================================\n";
    network->printSummary();
    return network;
}<|MERGE_RESOLUTION|>--- conflicted
+++ resolved
@@ -264,15 +264,9 @@
     } else if (type == OpType::Tanh) {
         auto op = Backend::createTanhOp(name, workspace);
         network->addOperator(op);
-<<<<<<< HEAD
-    } else if (type == OpType::Padding) {  // how to set this
-        auto op = Backend::createPaddingOp(name, workspace);
-        // op->setParam1(node.param1());   // not sure if we need this.
-=======
     } else if (type == OpType::Padding) {
         auto op = Backend::createPaddingOp(name, workspace);
         op->setPaddingSize(node.params().padding_params().padding_size());
->>>>>>> e54f53d5
         network->addOperator(op);
     } else if (type == OpType::HardTanh) {
         auto op = Backend::createHardTanhOp(name, workspace);
