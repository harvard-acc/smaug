--- conflicted
+++ resolved
@@ -3,29 +3,16 @@
 package smaug;
 
 enum DataType {
-    UnknownDataType = 0;
-    Int32 = 1;
-    Int64 = 2;
-    Float16 = 3;
-    Float32 = 4;
-    Float64 = 5;
-    Bool = 6;
+  UnknownDataType = 0;
+  Int32 = 1;
+  Int64 = 2;
+  Float16 = 3;
+  Float32 = 4;
+  Float64 = 5;
+  Bool = 6;
 }
 
 enum DataLayout {
-<<<<<<< HEAD
-    option allow_alias = true;
-    UnknownLayout = 0;
-    NCHW = 1;
-    NHWC = 2;
-    NC = 4;
-    CN = 8;
-    NCT = 16;
-    NTC = 32;
-    N = 64;
-    X = 127;  // Elementwise
-    EndDataLayout = 64;
-=======
   option allow_alias = true;
   UnknownLayout = 0;
   NCHW = 1;
@@ -37,50 +24,17 @@
   N = 64;
   X = 127;  // Elementwise
   EndDataLayout = 64;
->>>>>>> e54f53d5
 }
 
 enum DataStorageFormat {
-    UnknownStorageFormat = 0;
-    Uncompressed = 1;
-    CSR = 2;
-    PackedCSR = 3;
-    UncompressedHalfPrecision = 4;
+  UnknownStorageFormat = 0;
+  Uncompressed = 1;
+  CSR = 2;
+  PackedCSR = 3;
+  UncompressedHalfPrecision = 4;
 }
 
 enum OpType {
-<<<<<<< HEAD
-    UnknownOp = 0;
-    Convolution3d = 1;
-    ConvolutionDepthwise = 2;
-    MaxPooling = 3;
-    AveragePooling = 4;
-    InnerProduct = 5;
-    BatchNorm = 6;
-    Data = 7;
-    ReLU = 8;
-    LReLU = 9;
-    ELU = 10;
-    SELU = 11;
-    Tanh = 12;
-    HardTanh = 13;
-    Sigmoid = 14;
-    Softmax = 15;
-    EltwiseAdd = 16;
-    Reorder = 17;
-    EltwiseMul = 18;
-    Concat = 19;
-    Split = 20;
-    Reshape = 21;
-    Repeat = 22;
-    Less = 23;
-    LessEqual = 24;
-    Greater = 25;
-    GreaterEqual = 26;
-    Switch = 27;
-    Merge = 28;
-    Padding = 29;
-=======
   UnknownOp = 0;
   Convolution3d = 1;
   ConvolutionDepthwise = 2;
@@ -111,19 +65,18 @@
   Switch = 27;
   Merge = 28;
   Padding = 29;
->>>>>>> e54f53d5
 }
 
 enum PaddingType {
-    UnknownPadding = 0;
-    SamePadding = 1;
-    ValidPadding = 2;
+  UnknownPadding = 0;
+  SamePadding = 1;
+  ValidPadding = 2;
 }
 
 enum HostMemoryAccessPolicy {
-    UnknownMemoryPolicy = 0;
-    AllDma = 1;
-    AllAcp = 2;
-    AllCache = 3;
-    AllAcpWithDmaForWeights = 4;
+  UnknownMemoryPolicy = 0;
+  AllDma = 1;
+  AllAcp = 2;
+  AllCache = 3;
+  AllAcpWithDmaForWeights = 4;
 }