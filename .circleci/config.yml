version: 2.1
jobs:
  build:
    docker:
      - image: xyzsam/smaug:latest

    environment:
      SMAUG_HOME: /root/project
    steps:
      - checkout
      - run:
          name: Checkout dependencies
          command: git submodule update --init --recursive
      - run:
          name: Build
          command: |
            make all -j4
            make test -j4
      - run:
          name: Run unit tests
          command: |
            export PYTHONPATH=$SMAUG_HOME/build:$PYTHONPATH
            make test-run
      - run:
          name: Build documentation
          command: |
            apt install -y doxygen
            cd docs/source
            doxygen Doxyfile
      - run:
          name: Download latest gem5-aladdin binary
          command:
            python .circleci/download_artifacts.py --api_token=${GEM5_ALADDIN_BUILD_ARTIFACT_TOKEN} --project=gem5-aladdin --artifact_name=gem5.opt --user=${USER} --download_loc=/tmp --filter=${BUILD_ARTIFACT_FILTER} --branch=${BUILD_ARTIFACT_BRANCH}
      - persist_to_workspace:
          root: docs
          paths:
            - build/doxygen_html

  docs_deploy:
    docker:
      - image: cimg/base:2020.01
    steps:
      - run:
          name: Stop if doc deployment is disabled
          command: |
            if [[ ${ENABLE_DOC_DEPLOY} ]]; then
              echo "Documentation deployment is enabled, continuing."
            else
              echo "Documentation deployment is disabled, exiting."
              circleci step halt
            fi
      - attach_workspace:
          at: /tmp/smaug_docs_out
      # In order to add a new SSH key, we need to add github.com to
      # known_hosts. checkout will do this for us.
      - checkout
      - run:
          # The setup project needs to delete the registered SSH keys so we can
          # install a second one for use. Otherwise the system is configured to
          # always use the first key, which cannot commit changes.
          name: Setup documentation deploy
          command: |
              ssh-add -D
      - add_ssh_keys:
          fingerprints:
            - e2:ac:82:28:7f:6f:95:3a:a4:7c:32:1f:09:03:8a:ba
      - run:
          name: Deploy to Github Pages
          command: |
            cd ${HOME}
            git clone git@github.com:harvard-acc/smaug_docs
            cd smaug_docs
            mkdir -p docs
<<<<<<< HEAD
            cp -rf /tmp/smaug_docs_out/docs/build/doxygen_html/* docs/
            if [[ `git diff --exit-code` -eq 0 ]]; then
              echo "No changes to documentation, exiting."
              exit 0
            fi
=======
            cp -rf /tmp/smaug_docs_out/html/* docs/
            git add docs/
>>>>>>> ddd70072
            git config --global user.name "CircleCI Docs Deploy"
            git config --global user.email "no@email.addr"
            # If there are no differences, git commit returns exit code 1,
            # which we have to swallow to prevent the job from failing.
            git commit -a -m "Update documentation on ${CIRCLE_BRANCH} for commit ${CIRCLE_SHA1}" || true
            # This will return exit code 0 even if there are no new commits.
            git push origin master

workflows:
  version: 2
  build:
    jobs:
      - build
      - docs_deploy:
          requires:
            - build
          filters:
            branches:
              only: master<|MERGE_RESOLUTION|>--- conflicted
+++ resolved
@@ -71,16 +71,8 @@
             git clone git@github.com:harvard-acc/smaug_docs
             cd smaug_docs
             mkdir -p docs
-<<<<<<< HEAD
-            cp -rf /tmp/smaug_docs_out/docs/build/doxygen_html/* docs/
-            if [[ `git diff --exit-code` -eq 0 ]]; then
-              echo "No changes to documentation, exiting."
-              exit 0
-            fi
-=======
             cp -rf /tmp/smaug_docs_out/html/* docs/
             git add docs/
->>>>>>> ddd70072
             git config --global user.name "CircleCI Docs Deploy"
             git config --global user.email "no@email.addr"
             # If there are no differences, git commit returns exit code 1,
